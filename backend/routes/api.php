--- conflicted
+++ resolved
@@ -26,12 +26,9 @@
 use App\Http\Controllers\Api\V1\ImportController;
 use App\Http\Controllers\Api\V1\BackupController;
 use App\Http\Controllers\Api\V1\DashboardController;
-<<<<<<< HEAD
 use App\Http\Controllers\Api\V1\PartnershipCategoryController;
 use App\Http\Controllers\Api\V1\ReportsController;
 use App\Http\Controllers\Api\V1\TithePaymentController;
-=======
->>>>>>> 564cd6a6
 
 // Get the API version from config
 $apiVersion = config('app.version', 'v1');
@@ -357,7 +354,6 @@
             });
         });
 
-<<<<<<< HEAD
         // Reports routes
         Route::prefix('reports')->group(function () {
             Route::get('/income', [ReportsController::class, 'getIncomeReport'])->middleware('permission:get-income-report');
@@ -371,7 +367,6 @@
             Route::get('/insights', [ReportsController::class, 'getFinancialInsights'])->middleware('permission:get-financial-insights');
             Route::get('/recent-activity', [ReportsController::class, 'getRecentActivity'])->middleware('permission:get-recent-activity');
         });
-=======
     // Dashboard routes
     Route::prefix('dashboard')->group(function () {
         Route::get('/data', [DashboardController::class, 'getDashboardData']);
@@ -388,7 +383,6 @@
         Route::post('/{backup}/restore', [BackupController::class, 'restore']);
         Route::delete('/{backup}', [BackupController::class, 'destroy']);
     });
->>>>>>> 564cd6a6
 
         // Import/Export routes
         Route::prefix('import')->group(function () {
